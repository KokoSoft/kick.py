from __future__ import annotations

from datetime import datetime
from typing import TYPE_CHECKING

from kick.categories import Category

from .assets import Asset
from .badges import SubscriberBadge
from .leaderboard import GiftLeaderboard
from .livestream import Livestream
from .object import BaseDataclass
from .utils import cached_property
from .videos import Video

if TYPE_CHECKING:
    from .chatroom import Chatroom
    from .http import HTTPClient
<<<<<<< HEAD
    from .types.user import (
        ClientUserPayload,
        InnerUser,
        UserPayload,
        StreamInfoPayload,
    )

__all__ = ("User", "Socials", "PartialUser", "ClientUser", "StreamInfo")
=======
    from .types.user import (ClientUserPayload, InnerUser, UserPayload,
                            DestinationInfoPayload)

__all__ = ("DestinationInfo", "Socials", "PartialUser", "User", "ClientUser")


class DestinationInfo(BaseDataclass["DestinationInfoPayload"]):
    """
    Information about a user's stream destination

    Attributes
    -----------
    stream_url: str
        The URL for streaming
    stream_key: str
        The stream key
    """

    @property
    def stream_url(self) -> str:
        """The URL for streaming"""
        return self._data["rtmp_publish_path"]

    @property
    def stream_key(self) -> str:
        """The stream key"""
        return self._data["rtmp_stream_token"]
>>>>>>> 2ba20edf


class Socials(BaseDataclass["InnerUser | ClientUserPayload"]):
    """
    The socials a user on kick has added to their profile

    Attributes
    -----------
    instagram: str
        Their instagram
    youtube: str
        Their youtube
    twitter: str
        Their twitter
    discord: str
        Their discord
    tiktok: str
        Their tiktok
    facebook: str
        Their facebook
    """

    @property
    def instagram(self) -> str:
        """
        Their instagram
        """

        return self._data["instagram"] or ""

    @property
    def youtube(self) -> str:
        """
        Their youtube
        """

        return self._data["youtube"] or ""

    @property
    def twitter(self) -> str:
        """
        Their twitter
        """

        return self._data["twitter"] or ""

    @property
    def discord(self) -> str:
        """
        Their discord
        """

        return self._data["discord"] or ""

    @property
    def tiktok(self) -> str:
        """
        Their tiktok
        """

        return self._data["tiktok"] or ""

    @property
    def facebook(self) -> str:
        """
        Their facebook
        """

        return self._data["facebook"] or ""


class BaseUser:
    def __init__(self, *, id: int, username: str, http: HTTPClient) -> None:
        self.id = id
        self.username = username
        self.http = http

    async def fetch_videos(self) -> list[Video]:
        data = await self.http.get_streamer_videos(self.username)
        return [Video(data=v, http=self.http) for v in data]

    async def fetch_gift_leaderboard(self) -> GiftLeaderboard:
        data = await self.http.get_channel_gift_leaderboard(self.username)
        leaderboard = GiftLeaderboard(data=data)
        leaderboard.streamer = self
        return leaderboard

    def __eq__(self, other: object) -> bool:
        return isinstance(other, self.__class__) and other.id == self.id

    def __str__(self) -> str:
        return self.username

    def __repr__(self) -> str:
        return f"<{self.__class__.__name__} id={self.id!r} username={self.username!r}>"


class PartialUser(BaseUser):
    """
    This dataclass represents a partial user on kick

    Attributes
    -----------
    id: int
        The user's id
    username: str
        The user's name
    """

    async def fetch(self) -> User:
        """
        |coro|

        Fetches a full user object

        Raises
        -----------
        `HTTPException`
            Fetching the user failed
        `NotFound`
            User not found

        Returns
        -----------
        `User`
            The full user object
        """

        data = await self.http.get_user(self.username)
        return User(data=data, http=self.http)


class User:
    """
    A dataclass which represents a User on kick

    Attributes
    -----------
    id: int
        The user's id
    channel_id: int
        The user's channel id
    username: str
        The user's name
    state: str
        The state the user has said they live in
    socials: `Socials`
        The socials the user has said they have
    country: str
        The country the user has said they live in
    playback_url: str
        The user's playback url
    slug: str
        The user's slug
    vod_enabled: bool
        If the user has vods enabled
    is_banned: bool
        If the user is banned
    subscription_enabled: bool
        If the user has subscriptions enabled
    follower_count: int
        The amount of followers the user has
    subscriber_badges: list[`SubscriberBadge`]
        A list of subscriber badges the user has
    online_banner: `Asset` | None
        the banner that gets displayed when the user is live
    offline_banner: `Asset` | None
        the banner that gets displayed when the user is offline
    is_muted: bool
        If the user is muted
    is_verified: bool
        If the user is verified
    avatar: `Asset`
        The user's avatar
    can_host: bool
        If the user can host
    bio: str
        The user's bio
    agreed_to_terms: bool
        if the user has agreed to kick's TOS
    email_verified_at: datetime.datetime
        When the user verified their user
    livestream: `Livestream` | None
        The user's livestream
    chatroom: `Chatroom`
        The user's chatroom
    recent_categories: list[`Category`]
        The categories the user has recently gone live in
    """

    def __init__(self, *, data: UserPayload, http: HTTPClient) -> None:
        self._data = data
        self.http = http

    @property
    def id(self) -> int:
        return self._data["user_id"]

    @property
    def channel_id(self) -> int:
        return self._data["id"]

    @property
    def playback_url(self) -> str:
        return self._data["playback_url"]

    @property
    def slug(self) -> str:
        return self._data["slug"]

    @property
    def vod_enabled(self) -> bool:
        return self._data["vod_enabled"]

    @property
    def is_banned(self) -> bool:
        return self._data["is_banned"]

    @property
    def subscription_enabled(self) -> bool:
        return self._data["subscription_enabled"]

    @property
    def follower_count(self) -> int:
        return self._data["followers_count"]

    @property
    def subscriber_badges(self) -> list[SubscriberBadge]:
        return [
            SubscriberBadge(data=c, http=self.http)
            for c in self._data["subscriber_badges"]
        ]

    @property
    def follower_badges(self) -> list:
        """THIS IS RAW DATA"""
        return self._data["follower_badges"]

    @cached_property
    def online_banner(self) -> Asset | None:
        return (
            Asset(url=self._data["banner_image"]["url"], http=self.http)  # type: ignore
            if self._data.get("banner_image", None)
            else None
        )

    @cached_property
    def offline_banner(self) -> Asset | None:
        return (
            Asset._from_asset_src(
                data=self._data["offline_banner_image"], http=self.http
            )
            if self._data["offline_banner_image"]
            else None
        )

    @property
    def is_muted(self) -> bool:
        return self._data["muted"]

    @property
    def is_verified(self) -> bool:
        return self._data["verified"]

    @cached_property
    def avatar(self) -> Asset:
        return Asset(url=self._data["user"]["profile_pic"], http=self.http)

    @property
    def can_host(self) -> bool:
        return self._data["can_host"]

    @property
    def bio(self) -> str:
        return self._data["user"]["bio"]

    @property
    def agreed_to_terms(self) -> bool:
        return self._data["user"]["agreed_to_terms"]

    @cached_property
    def email_verified_at(self) -> datetime:
        return datetime.fromisoformat(self._data["user"]["email_verified_at"])

    @property
    def username(self) -> str:
        return self._data["user"]["username"]

    @property
    def country(self) -> str:
        return self._data["user"]["country"]

    @property
    def state(self) -> str:
        return self._data["user"]["state"]

    @cached_property
    def socials(self) -> Socials:
        return Socials(data=self._data["user"])

    @cached_property
    def livestream(self) -> Livestream | None:
        livestream = self._data["livestream"]
        if not livestream:
            return
        return Livestream(data=livestream, http=self.http)

    @cached_property
    def chatroom(self) -> Chatroom:
        from .chatroom import Chatroom

        chatroom = Chatroom(data=self._data["chatroom"], http=self.http, streamer=self)
        return chatroom

    @cached_property
    def recent_categories(self) -> list[Category]:
        return [
            Category(data=c, http=self.http) for c in self._data["recent_categories"]
        ]

    async def start_watch(self) -> None:
        """
        |coro|

        Watches a user to see if they go online.
        """

        await self.http.ws.watch_channel(self.channel_id)
        self.http.client._watched_users[self.channel_id] = self

    async def stop_watching(self) -> None:
        """
        |coro|

        Stops watching the user
        """

        await self.http.ws.unwatch_channel(self.channel_id)
        self.http.client._watched_users.pop(self.channel_id)

class StreamInfo(BaseDataclass["StreamInfoPayload"]):
    """
    A dataclass which represents stream information

    Attributes
    -----------
    title: str
        The stream title
    subcategory_id: int
        The ID of the game/category
    subcategory_name: Optional[str]
        The name of the game/category
    language: str
        The stream language
    is_mature: bool
        Whether the stream is marked as mature content
    """

    @property
    def title(self) -> str:
        return self._data["title"]

    @property
    def subcategory_id(self) -> int:
        return self._data["subcategoryId"]

    @property
    def subcategory_name(self) -> str | None:
        return self._data.get("subcategoryName")

    @property
    def language(self) -> str:
        return self._data["language"]

    @property
    def is_mature(self) -> bool:
        return self._data["is_mature"]

    def __repr__(self) -> str:
        return f"<StreamInfo title={self.title!r} category={self.subcategory_name!r}>"



class ClientUser(BaseUser):
    def __init__(self, *, data: ClientUserPayload, http: HTTPClient) -> None:
        self._data = data
        self.http = http

    @property
    def id(self) -> int:
        return self._data["id"]

    @property
    def username(self) -> str:
        return self._data["username"]

    @property
    def slug(self) -> str:
        return self._data["username"].lower().replace("_", "-")

    @property
    def bio(self) -> str:
        return self._data["bio"] or ""

    @property
    def agreed_to_terms(self) -> bool:
        return self._data["agreed_to_terms"]

    @cached_property
    def email_verified_at(self) -> datetime:
        return datetime.fromisoformat(self._data["email_verified_at"])

    @property
    def country(self) -> str | None:
        return self._data["country"]

    @property
    def city(self) -> str | None:
        return self._data["city"]

    @property
    def state(self) -> str | None:
        return self._data["state"]

    @cached_property
    def socials(self) -> Socials:
        return Socials(data=self._data)

    @cached_property
    def avatar(self) -> Asset | None:
        url = self._data["profilepic"]
        if url is None:
            return
        return Asset(url=url, http=self.http)


AnyUser = ClientUser | BaseUser | User | PartialUser<|MERGE_RESOLUTION|>--- conflicted
+++ resolved
@@ -16,20 +16,16 @@
 if TYPE_CHECKING:
     from .chatroom import Chatroom
     from .http import HTTPClient
-<<<<<<< HEAD
     from .types.user import (
         ClientUserPayload,
         InnerUser,
         UserPayload,
         StreamInfoPayload,
+        DestinationInfoPayload
     )
 
-__all__ = ("User", "Socials", "PartialUser", "ClientUser", "StreamInfo")
-=======
-    from .types.user import (ClientUserPayload, InnerUser, UserPayload,
-                            DestinationInfoPayload)
-
-__all__ = ("DestinationInfo", "Socials", "PartialUser", "User", "ClientUser")
+__all__ = ("User", "Socials", "PartialUser", "ClientUser", "StreamInfo",
+          "DestinationInfo")
 
 
 class DestinationInfo(BaseDataclass["DestinationInfoPayload"]):
@@ -53,7 +49,6 @@
     def stream_key(self) -> str:
         """The stream key"""
         return self._data["rtmp_stream_token"]
->>>>>>> 2ba20edf
 
 
 class Socials(BaseDataclass["InnerUser | ClientUserPayload"]):
